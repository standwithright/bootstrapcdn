<<<<<<< HEAD
'use strict';

var path   = require('path');
var fs     = require('fs');
var yaml   = require('js-yaml');
var http   = require('http');
var assert = require('assert');
var format = require('format');

var config = yaml.safeLoad(fs.readFileSync(path.join(__dirname, '..', '..', 'config', '_config.yml'), 'utf8'));
process.env.PORT = (config.port < 3000 ? config.port + 3000 : config.port + 1); // don't use configured port

/***
 * MaxCDN Stub
 */
var MaxCDN = require('maxcdn');
MaxCDN.prototype.get = function (_, cb) {
    cb(null, require('../stubs/popular.json'));
    return;
};

require('../../app.js');
var host = format('http://localhost:%s', process.env.PORT);
var response;

before(function(done) {
    http.get(host + '/extras/popular', function(res) {
        response = res;
        response.body = '';
        res.on('data', function(chunk) {
            response.body += chunk;
        });
        res.on('end', function() {
            done();
        });
    });
});

describe('popular', function() {
    /*it('/extras/popular :: 200\'s', function(done) {
        assert(response);
        assert.equal(200, response.statusCode);
        done();
    });*/

    it('contains authors', function(done) {
        config.authors.forEach(function(author) {
            assert(response.body.indexOf(author));
        });
        done();
    });

    it('contains analytics', function(done) {
        assert(response.body.indexOf(config.google_analytics.account_id));
        assert(response.body.indexOf(config.google_analytics.domain_name));
        assert(response.body.indexOf('.google-analytics.com/ga.js'));
        done();
    });

    describe('contains bootswatch', function() {
        config.bootswatch.themes.forEach(function(theme) {
            var file = config.bootswatch.bootstrap
                                .replace('SWATCH_NAME', theme)
                                .replace('SWATCH_VERSION', config.bootstrap.version)
                                .replace('https://maxcdn.bootstrapcdn.com', '');
            it(format('-> %s', theme), function(done) {
                assert(response.body.indexOf(file));
                done();
            });
        });
    });

    describe('contains bootstrap', function() {
        config.bootstrap.forEach(function(bootstrap) {
            it(format('-> %s', bootstrap.version), function(done) {
                assert(response.body.indexOf(bootstrap.css_complete.replace('https://maxcdn.bootstrapcdn.com', '')));
                assert(response.body.indexOf(bootstrap.javascript.replace('https://maxcdn.bootstrapcdn.com', '')));
                if (bootstrap.css_no_icons) {
                    assert(response.body.indexOf(bootstrap.css_no_icons.replace('https://maxcdn.bootstrapcdn.com', '')));
                }
                done();
            });
        });
    });
});
=======
// 'use strict';
//
// var path   = require('path');
// var fs     = require('fs');
// var yaml   = require('js-yaml');
// var http   = require('http');
// var assert = require('assert');
// var format = require('format');
//
// var config = yaml.safeLoad(fs.readFileSync(path.join(__dirname, '..', '..', 'config', '_config.yml'), 'utf8'));
// process.env.PORT = (config.port < 3000 ? config.port + 3000 : config.port + 1); // don't use configured port
//
// /***
//  * MaxCDN Stub
//  */
// var MaxCDN = require('maxcdn');
// MaxCDN.prototype.get = function (_, cb) {
//     cb(null, require('../stubs/popular.json'));
//     return;
// };
//
// require('../../app.js');
// var host = format('http://localhost:%s', process.env.PORT);
// var response;
//
// before(function(done) {
//     http.get(host + '/extras/popular', function(res) {
//         response = res;
//         response.body = '';
//         res.on('data', function(chunk) {
//             response.body += chunk;
//         });
//         res.on('end', function() {
//             done();
//         });
//     });
// });
//
// describe('popular', function() {
//     /*it('/extras/popular :: 200\'s', function(done) {
//         assert(response);
//         assert.equal(200, response.statusCode);
//         done();
//     });*/
//
//     it('contains authors', function(done) {
//         config.authors.forEach(function(author) {
//             assert(response.body.indexOf(author));
//         });
//         done();
//     });
//
//     it('contains analytics', function(done) {
//         assert(response.body.indexOf(config.google_analytics.account_id));
//         assert(response.body.indexOf(config.google_analytics.domain_name));
//         assert(response.body.indexOf('.google-analytics.com/ga.js'));
//         done();
//     });
//
//     describe('contains bootswatch', function() {
//         config.bootswatch.themes.forEach(function(theme) {
//             var file = config.bootswatch.bootstrap
//                                 .replace('SWATCH_NAME', theme)
//                                 .replace('SWATCH_VERSION', config.bootstrap.version)
//                                 .replace('//maxcdn.bootstrapcdn.com', '');
//             it(format('-> %s', theme), function(done) {
//                 assert(response.body.indexOf(file));
//                 done();
//             });
//         });
//     });
//
//     describe('contains bootstrap', function() {
//         config.bootstrap.forEach(function(bootstrap) {
//             it(format('-> %s', bootstrap.version), function(done) {
//                 assert(response.body.indexOf(bootstrap.css_complete.replace('//maxcdn.bootstrapcdn.com', '')));
//                 assert(response.body.indexOf(bootstrap.javascript.replace('//maxcdn.bootstrapcdn.com', '')));
//                 if (bootstrap.css_no_icons) {
//                     assert(response.body.indexOf(bootstrap.css_no_icons.replace('//maxcdn.bootstrapcdn.com', '')));
//                 }
//                 done();
//             });
//         });
//     });
// });
>>>>>>> d7695c56
<|MERGE_RESOLUTION|>--- conflicted
+++ resolved
@@ -1,90 +1,3 @@
-<<<<<<< HEAD
-'use strict';
-
-var path   = require('path');
-var fs     = require('fs');
-var yaml   = require('js-yaml');
-var http   = require('http');
-var assert = require('assert');
-var format = require('format');
-
-var config = yaml.safeLoad(fs.readFileSync(path.join(__dirname, '..', '..', 'config', '_config.yml'), 'utf8'));
-process.env.PORT = (config.port < 3000 ? config.port + 3000 : config.port + 1); // don't use configured port
-
-/***
- * MaxCDN Stub
- */
-var MaxCDN = require('maxcdn');
-MaxCDN.prototype.get = function (_, cb) {
-    cb(null, require('../stubs/popular.json'));
-    return;
-};
-
-require('../../app.js');
-var host = format('http://localhost:%s', process.env.PORT);
-var response;
-
-before(function(done) {
-    http.get(host + '/extras/popular', function(res) {
-        response = res;
-        response.body = '';
-        res.on('data', function(chunk) {
-            response.body += chunk;
-        });
-        res.on('end', function() {
-            done();
-        });
-    });
-});
-
-describe('popular', function() {
-    /*it('/extras/popular :: 200\'s', function(done) {
-        assert(response);
-        assert.equal(200, response.statusCode);
-        done();
-    });*/
-
-    it('contains authors', function(done) {
-        config.authors.forEach(function(author) {
-            assert(response.body.indexOf(author));
-        });
-        done();
-    });
-
-    it('contains analytics', function(done) {
-        assert(response.body.indexOf(config.google_analytics.account_id));
-        assert(response.body.indexOf(config.google_analytics.domain_name));
-        assert(response.body.indexOf('.google-analytics.com/ga.js'));
-        done();
-    });
-
-    describe('contains bootswatch', function() {
-        config.bootswatch.themes.forEach(function(theme) {
-            var file = config.bootswatch.bootstrap
-                                .replace('SWATCH_NAME', theme)
-                                .replace('SWATCH_VERSION', config.bootstrap.version)
-                                .replace('https://maxcdn.bootstrapcdn.com', '');
-            it(format('-> %s', theme), function(done) {
-                assert(response.body.indexOf(file));
-                done();
-            });
-        });
-    });
-
-    describe('contains bootstrap', function() {
-        config.bootstrap.forEach(function(bootstrap) {
-            it(format('-> %s', bootstrap.version), function(done) {
-                assert(response.body.indexOf(bootstrap.css_complete.replace('https://maxcdn.bootstrapcdn.com', '')));
-                assert(response.body.indexOf(bootstrap.javascript.replace('https://maxcdn.bootstrapcdn.com', '')));
-                if (bootstrap.css_no_icons) {
-                    assert(response.body.indexOf(bootstrap.css_no_icons.replace('https://maxcdn.bootstrapcdn.com', '')));
-                }
-                done();
-            });
-        });
-    });
-});
-=======
 // 'use strict';
 //
 // var path   = require('path');
@@ -149,7 +62,7 @@
 //             var file = config.bootswatch.bootstrap
 //                                 .replace('SWATCH_NAME', theme)
 //                                 .replace('SWATCH_VERSION', config.bootstrap.version)
-//                                 .replace('//maxcdn.bootstrapcdn.com', '');
+//                                 .replace('https://maxcdn.bootstrapcdn.com', '');
 //             it(format('-> %s', theme), function(done) {
 //                 assert(response.body.indexOf(file));
 //                 done();
@@ -160,14 +73,13 @@
 //     describe('contains bootstrap', function() {
 //         config.bootstrap.forEach(function(bootstrap) {
 //             it(format('-> %s', bootstrap.version), function(done) {
-//                 assert(response.body.indexOf(bootstrap.css_complete.replace('//maxcdn.bootstrapcdn.com', '')));
-//                 assert(response.body.indexOf(bootstrap.javascript.replace('//maxcdn.bootstrapcdn.com', '')));
+//                 assert(response.body.indexOf(bootstrap.css_complete.replace('https://maxcdn.bootstrapcdn.com', '')));
+//                 assert(response.body.indexOf(bootstrap.javascript.replace('https://maxcdn.bootstrapcdn.com', '')));
 //                 if (bootstrap.css_no_icons) {
-//                     assert(response.body.indexOf(bootstrap.css_no_icons.replace('//maxcdn.bootstrapcdn.com', '')));
+//                     assert(response.body.indexOf(bootstrap.css_no_icons.replace('https://maxcdn.bootstrapcdn.com', '')));
 //                 }
 //                 done();
 //             });
 //         });
 //     });
-// });
->>>>>>> d7695c56
+// });