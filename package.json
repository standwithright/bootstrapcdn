--- conflicted
+++ resolved
@@ -15,17 +15,10 @@
     "comma-it": "^0.0.7",
     "dateformat": "^1.0.11",
     "errorhandler": "^1.3.2",
-<<<<<<< HEAD
     "express": "^4.10.7",
     "forever": "^0.13.0",
     "html-validator": "^0.0.8",
     "jade": "^1.8.2",
-=======
-    "express": "^4.11.1",
-    "forever": "^0.13.0",
-    "html-validator": "^0.0.8",
-    "jade": "^1.9.1",
->>>>>>> b415407c
     "js-yaml": "^3.2.5",
     "maxcdn": "^0.1.5",
     "morgan": "^1.5.1",
@@ -34,22 +27,14 @@
     "compression": "~1.4.0"
   },
   "devDependencies": {
-<<<<<<< HEAD
-    "bootlint": "^0.9.2",
-=======
     "bootlint": "^0.10.0",
->>>>>>> b415407c
     "expect.js": "^0.3.1",
     "format": "^0.2.1",
     "mocha": "^2.1.0",
     "net-ping": "^1.1.11",
     "shelljs": "^0.3.0",
     "superagent": "^0.21.0",
-<<<<<<< HEAD
     "sync-request": "^1.0.2",
-=======
-    "sync-request": "^2.0.0",
->>>>>>> b415407c
     "uglify-js": "^2.4.16"
   }
 }